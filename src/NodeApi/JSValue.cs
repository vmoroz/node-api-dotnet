// Copyright (c) Microsoft Corporation.
// Licensed under the MIT License.

using System;
using System.Buffers;
using System.Collections.Generic;
using System.Diagnostics.CodeAnalysis;
using System.Numerics;
using System.Runtime.CompilerServices;
using System.Runtime.InteropServices;
using Microsoft.JavaScript.NodeApi.Interop;
using Microsoft.JavaScript.NodeApi.Runtime;
using static Microsoft.JavaScript.NodeApi.JSValueScope;
using static Microsoft.JavaScript.NodeApi.Runtime.JSRuntime;

namespace Microsoft.JavaScript.NodeApi;

public readonly ref partial struct JSValue
{
    private readonly napi_value _handle = default;
    private readonly JSValueScope? _scope = null;

    public readonly JSValueScope Scope => _scope ?? JSValueScope.Current;

    internal JSRuntime Runtime => Scope.Runtime;

    /// <summary>
    /// Creates an empty instance of <see cref="JSValue" />, which implicitly converts to
    /// <see cref="JSValue.Undefined" /> when used in any scope.
    /// </summary>
    public JSValue()
    {
        _handle = default;
        _scope = null;
    }

    /// <summary>
    /// Creates a new instance of <see cref="JSValue" /> from a handle in the current scope.
    /// </summary>
    /// <exception cref="ArgumentNullException">Thrown when the handle is null.</exception>
    /// <remarks>
    /// WARNING: A JS value handle is a pointer to a location in memory, so an invalid handle here
    /// may cause an attempt to access an invalid memory location.
    /// </remarks>
    public JSValue(napi_value handle) : this(handle, Current) { }

    /// <summary>
    /// Creates a new instance of <see cref="JSValue" /> from a handle in the specified scope.
    /// </summary>
<<<<<<< HEAD
    /// <exception cref="ArgumentNullException">Thrown when either the handle or scope is null
    /// (unless they are both null then this becomes an empty value that implicitly converts
    /// to <see cref="JSValue.Undefined"/>).</exception>
=======
    /// <exception cref="ArgumentNullException">Thrown when the handle is null</exception>
>>>>>>> 667eed9b
    /// <remarks>
    /// WARNING: A JS value handle is a pointer to a location in memory, so an invalid handle here
    /// may cause an attempt to access an invalid memory location.
    /// </remarks>
    public JSValue(napi_value handle, JSValueScope scope)
    {
        if (handle.IsNull) throw new ArgumentNullException(nameof(handle));
        _handle = handle;
        _scope = scope;
    }

    /// <summary>
    /// Gets the value handle, or throws an exception if the value scope is disposed or
    /// access from the current thread is invalid.
    /// </summary>
    /// <exception cref="JSValueScopeClosedException">The scope has been closed.</exception>
    /// <exception cref="JSInvalidThreadAccessException">The scope is not valid on the current
    /// thread.</exception>
    public napi_value Handle
    {
        get
        {
            if (_scope == null)
            {
                // If the scope is null, this is an empty (uninitialized) instance.
                // Implicitly convert to the JS `undefined` value.
<<<<<<< HEAD
                return CurrentRuntime.GetUndefined(CurrentEnvironmentHandle, out napi_value result).ThrowIfFailed(result);
=======
                return GetCurrentRuntime(out napi_env env)
                    .GetUndefined(env, out napi_value result).ThrowIfFailed(result);
>>>>>>> 667eed9b
            }

            // Ensure the scope is valid and on the current thread (environment).
            _scope.ThrowIfDisposed();
            _scope.ThrowIfInvalidThreadAccess();

            // The handle must be non-null when the scope is non-null.
            return _handle;
        }
    }

    public static implicit operator JSValue(napi_value handle) => new(handle);
    public static explicit operator napi_value(JSValue value) => value.Handle;

<<<<<<< HEAD
    /// <summary>
    /// Gets the environment handle for the value's scope without checking whether the scope
    /// is disposed or whether access from the current thread is valid. WARNING: This must only
    /// be used to avoid redundant handle checks when there is another (checked) access to
    /// <see cref="Handle" /> for the same call.
    /// </summary>
    internal napi_env UncheckedEnvironmentHandle => Scope.UncheckedEnvironmentHandle;

    public static JSValue Undefined => default;
    public static JSValue Null
        => CurrentRuntime.GetNull(CurrentEnvironmentHandle, out napi_value result).ThrowIfFailed(result);
    public static JSValue Global
        => CurrentRuntime.GetGlobal(CurrentEnvironmentHandle, out napi_value result).ThrowIfFailed(result);
=======
    public static JSValue Undefined => default;
    public static JSValue Null => GetCurrentRuntime(out napi_env env)
        .GetNull(env, out napi_value result).ThrowIfFailed(result);
    public static JSValue Global => GetCurrentRuntime(out napi_env env)
        .GetGlobal(env, out napi_value result).ThrowIfFailed(result);
>>>>>>> 667eed9b
    public static JSValue True => GetBoolean(true);
    public static JSValue False => GetBoolean(false);
    public static JSValue GetBoolean(bool value) => GetCurrentRuntime(out napi_env env)
        .GetBoolean(env, value, out napi_value result).ThrowIfFailed(result);

    public JSObject Properties => (JSObject)this;

    public JSArray Items => (JSArray)this;

    public JSValue this[JSValue name]
    {
        get => GetProperty(name);
        set => SetProperty(name, value);
    }

    public JSValue this[string name]
    {
        get => GetProperty(name);
        set => SetProperty(name, value);
    }

    public JSValue this[int index]
    {
        get => GetElement(index);
        set => SetElement(index, value);
    }

    public static JSValue CreateObject() => GetCurrentRuntime(out napi_env env)
        .CreateObject(env, out napi_value result).ThrowIfFailed(result);

    public static JSValue CreateArray() => GetCurrentRuntime(out napi_env env)
        .CreateArray(env, out napi_value result).ThrowIfFailed(result);

    public static JSValue CreateArray(int length) => GetCurrentRuntime(out napi_env env)
        .CreateArray(env, length, out napi_value result).ThrowIfFailed(result);

    public static JSValue CreateNumber(double value) => GetCurrentRuntime(out napi_env env)
        .CreateNumber(env, value, out napi_value result).ThrowIfFailed(result);

    public static JSValue CreateNumber(int value) => GetCurrentRuntime(out napi_env env)
        .CreateNumber(env, value, out napi_value result).ThrowIfFailed(result);

    public static JSValue CreateNumber(uint value) => GetCurrentRuntime(out napi_env env)
        .CreateNumber(env, value, out napi_value result).ThrowIfFailed(result);

    public static JSValue CreateNumber(long value) => GetCurrentRuntime(out napi_env env)
        .CreateNumber(env, value, out napi_value result).ThrowIfFailed(result);

    public static unsafe JSValue CreateStringUtf8(ReadOnlySpan<byte> value)
    {
        fixed (byte* spanPtr = value)
        {
            return GetCurrentRuntime(out napi_env env)
                .CreateString(env, value, out napi_value result).ThrowIfFailed(result);
        }
    }

    public static unsafe JSValue CreateStringUtf16(ReadOnlySpan<char> value)
    {
        fixed (char* spanPtr = value)
        {
            return GetCurrentRuntime(out napi_env env)
                .CreateString(env, value, out napi_value result).ThrowIfFailed(result);
        }
    }

    public static unsafe JSValue CreateStringUtf16(string value)
    {
        fixed (char* spanPtr = value)
        {
            return GetCurrentRuntime(out napi_env env)
                .CreateString(env, value.AsSpan(), out napi_value result).ThrowIfFailed(result);
        }
    }

    public static JSValue CreateSymbol(JSValue description) => GetCurrentRuntime(out napi_env env)
        .CreateSymbol(env, (napi_value)description, out napi_value result).ThrowIfFailed(result);

    public static JSValue SymbolFor(string name) => GetCurrentRuntime(out napi_env env)
        .GetSymbolFor(env, name, out napi_value result).ThrowIfFailed(result);

    public static JSValue CreateFunction(
        string? name,
        napi_callback callback,
        nint data)
    {
        return GetCurrentRuntime(out napi_env env)
            .CreateFunction(env, name, callback, data, out napi_value result).ThrowIfFailed(result);
    }

    public static unsafe JSValue CreateFunction(
        string? name, JSCallbackFunc callback, object? callbackData = null)
    {
        GCHandle descriptorHandle = JSRuntimeContext.Current.AllocGCHandle(
            new JSCallbackDescriptor(name, callback, callbackData));
        JSValue func = CreateFunction(
            name,
            new napi_callback(
                JSValueScope.Current?.ScopeType == JSValueScopeType.NoContext ?
                s_invokeJSCallbackNC : s_invokeJSCallback),
            (nint)descriptorHandle);
        func.AddGCHandleFinalizer((nint)descriptorHandle);
        return func;
    }

<<<<<<< HEAD
    public static JSValue CreateError(Checked? code, JSValue message)
        => CurrentRuntime.CreateError(CurrentEnvironmentHandle, (napi_value)code, (napi_value)message,
            out napi_value result).ThrowIfFailed(result);

    public static JSValue CreateTypeError(JSValue code, JSValue message)
        => CurrentRuntime.CreateTypeError(CurrentEnvironmentHandle, (napi_value)code, (napi_value)message,
            out napi_value result).ThrowIfFailed(result);

    public static JSValue CreateRangeError(JSValue code, JSValue message)
        => CurrentRuntime.CreateRangeError(CurrentEnvironmentHandle, (napi_value)code, (napi_value)message,
            out napi_value result).ThrowIfFailed(result);

    public static JSValue CreateSyntaxError(JSValue code, JSValue message)
        => CurrentRuntime.CreateSyntaxError(CurrentEnvironmentHandle, (napi_value)code, (napi_value)message,
            out napi_value result).ThrowIfFailed(result);
=======
    public static JSValue CreateError(JSValue? code, JSValue message)
        => GetCurrentRuntime(out napi_env env)
            .CreateError(env, (napi_value)code, (napi_value)message, out napi_value result)
            .ThrowIfFailed(result);

    public static JSValue CreateTypeError(JSValue? code, JSValue message)
        => GetCurrentRuntime(out napi_env env)
            .CreateTypeError(env, (napi_value)code, (napi_value)message, out napi_value result)
            .ThrowIfFailed(result);

    public static JSValue CreateRangeError(JSValue? code, JSValue message)
        => GetCurrentRuntime(out napi_env env)
            .CreateRangeError(env, (napi_value)code, (napi_value)message, out napi_value result)
            .ThrowIfFailed(result);

    public static JSValue CreateSyntaxError(JSValue? code, JSValue message)
        => GetCurrentRuntime(out napi_env env)
            .CreateSyntaxError(env, (napi_value)code, (napi_value)message, out napi_value result)
        .ThrowIfFailed(result);
>>>>>>> 667eed9b

    public static unsafe JSValue CreateExternal(object value)
    {
        JSValueScope currentScope = JSValueScope.Current;
        GCHandle valueHandle = currentScope.RuntimeContext.AllocGCHandle(value);
        return currentScope.Runtime.CreateExternal(
            currentScope.UncheckedEnvironmentHandle,
            (nint)valueHandle,
            new napi_finalize(s_finalizeGCHandle),
            currentScope.RuntimeContextHandle,
            out napi_value result)
            .ThrowIfFailed(result);
    }

    public static JSValue CreateArrayBuffer(int byteLength)
        => GetCurrentRuntime(out napi_env env)
            .CreateArrayBuffer(env, byteLength, out nint _, out napi_value result)
            .ThrowIfFailed(result);

    public static unsafe JSValue CreateArrayBuffer(ReadOnlySpan<byte> data)
    {
        GetCurrentRuntime(out napi_env env)
            .CreateArrayBuffer(env, data.Length, out nint buffer, out napi_value result)
            .ThrowIfFailed();
        data.CopyTo(new Span<byte>((void*)buffer, data.Length));
        return result;
    }

    public static unsafe JSValue CreateExternalArrayBuffer<T>(
        Memory<T> memory, object? external = null) where T : struct
    {
        var pinnedMemory = new PinnedMemory<T>(memory, external);
        return GetCurrentRuntime(out napi_env env).CreateArrayBuffer(
            env,
            (nint)pinnedMemory.Pointer,
            pinnedMemory.Length,
            // We pass object to finalize as a hint parameter
            new napi_finalize(s_finalizeGCHandleToPinnedMemory),
            (nint)pinnedMemory.RuntimeContext.AllocGCHandle(pinnedMemory),
            out napi_value result)
            .ThrowIfFailed(result);
    }

    public static JSValue CreateDataView(int length, JSValue arrayBuffer, int byteOffset)
        => GetCurrentRuntime(out napi_env env)
            .CreateDataView(env, length, (napi_value)arrayBuffer, byteOffset, out napi_value result)
            .ThrowIfFailed(result);

    public static JSValue CreateTypedArray(
        JSTypedArrayType type, int length, JSValue arrayBuffer, int byteOffset)
        => GetCurrentRuntime(out napi_env env).CreateTypedArray(
            env,
            (napi_typedarray_type)type,
            length,
            (napi_value)arrayBuffer,
            byteOffset,
            out napi_value result)
            .ThrowIfFailed(result);

    public static JSValue CreatePromise(out JSPromise.Deferred deferred)
    {
        GetCurrentRuntime(out napi_env env)
            .CreatePromise(env, out napi_deferred deferred_, out napi_value promise)
            .ThrowIfFailed();
        deferred = new JSPromise.Deferred(deferred_);
        return promise;
    }

    public static JSValue CreateDate(double time) => GetCurrentRuntime(out napi_env env)
        .CreateDate(env, time, out napi_value result).ThrowIfFailed(result);

    public static JSValue CreateBigInt(long value) => GetCurrentRuntime(out napi_env env)
        .CreateBigInt(env, value, out napi_value result).ThrowIfFailed(result);

    public static JSValue CreateBigInt(ulong value) => GetCurrentRuntime(out napi_env env)
        .CreateBigInt(env, value, out napi_value result).ThrowIfFailed(result);

    public static JSValue CreateBigInt(int signBit, ReadOnlySpan<ulong> words)
        => GetCurrentRuntime(out napi_env env)
            .CreateBigInt(env, signBit, words, out napi_value result).ThrowIfFailed(result);

    public static unsafe JSValue CreateBigInt(BigInteger value)
    {
        // .Net Framework 4.7.2 does not support Span-related methods for BigInteger.
        int sign = value.Sign == -1 ? 1 : 0;
        if (value.Sign == -1)
        {
            value = -value;
        }
#if !NETFRAMEWORK
        int byteCount = value.GetByteCount(isUnsigned: true);
#else
        byte[] bytes = value.ToByteArray();
        int byteCount = bytes.Length;
#endif
        int wordCount = (byteCount + sizeof(ulong) - 1) / sizeof(ulong);
        Span<byte> byteSpan = stackalloc byte[wordCount * sizeof(ulong)];
#if !NETFRAMEWORK
        if (!value.TryWriteBytes(byteSpan, out int bytesWritten, isUnsigned: true))
        {
            throw new Exception("Cannot write BigInteger bytes");
        }
#endif
        fixed (byte* bytePtr = byteSpan)
        {
#if NETFRAMEWORK
            Marshal.Copy(bytes, 0, (nint)bytePtr, bytes.Length);
#endif
            ReadOnlySpan<ulong> words = new(bytePtr, wordCount);
            return CreateBigInt(sign, words);
        }
    }

    public unsafe BigInteger ToBigInteger()
    {
        JSRuntime runtime = GetRuntime(out napi_env env, out napi_value handle);
        runtime.GetBigIntWordCount(env, handle, out nuint wordCount).ThrowIfFailed();
        Span<ulong> words = stackalloc ulong[(int)(wordCount > 0 ? wordCount : 1)];
        int byteCount = (int)wordCount * sizeof(ulong);
        runtime.GetBigIntWords(env, handle, out int sign, words, out _).ThrowIfFailed();
        fixed (ulong* wordPtr = words)
        {
#if !NETFRAMEWORK
            BigInteger result = new(new ReadOnlySpan<byte>(wordPtr, byteCount), isUnsigned: true);
#else
            byte[] bytes = new byte[byteCount];
            Marshal.Copy((nint)wordPtr, bytes, 0, byteCount);
            BigInteger result = new(bytes);
#endif
            return sign == 1 ? -result : result;
        }
    }

    public JSValueType TypeOf() => _handle.IsNull
        ? JSValueType.Undefined
        : GetRuntime(out napi_env env).GetValueType(env, _handle, out napi_valuetype result)
            .ThrowIfFailed((JSValueType)result);

    public bool IsUndefined() => TypeOf() == JSValueType.Undefined;

    public bool IsNull() => TypeOf() == JSValueType.Null;

    public bool IsNullOrUndefined() => TypeOf() switch
    {
        JSValueType.Null => true,
        JSValueType.Undefined => true,
        _ => false,
    };

    public bool IsBoolean() => TypeOf() == JSValueType.Boolean;

    public bool IsNumber() => TypeOf() == JSValueType.Number;

    public bool IsString() => TypeOf() == JSValueType.String;

    public bool IsSymbol() => TypeOf() == JSValueType.Symbol;

    public bool IsObject() => TypeOf() switch
    {
        JSValueType.Object => true,
        JSValueType.Function => true,
        _ => false,
    };

    public bool IsFunction() => TypeOf() == JSValueType.Function;

    public bool IsExternal() => TypeOf() == JSValueType.External;

    public bool IsBigInt() => TypeOf() == JSValueType.BigInt;

    public JSBigInt? AsJSBigInt() => IsBigInt() ? JSBigInt.CreateUnchecked(this) : default;

    public double GetValueDouble() => GetRuntime(out napi_env env, out napi_value handle)
        .GetValueDouble(env, handle, out double result).ThrowIfFailed(result);

    public int GetValueInt32() => GetRuntime(out napi_env env, out napi_value handle)
        .GetValueInt32(env, handle, out int result).ThrowIfFailed(result);

    public uint GetValueUInt32() => GetRuntime(out napi_env env, out napi_value handle)
        .GetValueUInt32(env, handle, out uint result).ThrowIfFailed(result);

    public long GetValueInt64() => GetRuntime(out napi_env env, out napi_value handle)
        .GetValueInt64(env, handle, out long result).ThrowIfFailed(result);

    public bool GetValueBool() => GetRuntime(out napi_env env, out napi_value handle)
        .GetValueBool(env, handle, out bool result).ThrowIfFailed(result);

    public int GetValueStringUtf8(Span<byte> buffer)
        => GetRuntime(out napi_env env, out napi_value handle)
            .GetValueStringUtf8(env, handle, buffer, out int result)
            .ThrowIfFailed(result);

    public byte[] GetValueStringUtf8()
    {
        JSRuntime runtime = GetRuntime(out napi_env env, out napi_value handle);
        runtime.GetValueStringUtf8(env, handle, [], out int length).ThrowIfFailed();
        byte[] result = new byte[length + 1];
        runtime.GetValueStringUtf8(env, handle, new Span<byte>(result), out _).ThrowIfFailed();
        // Remove the zero terminating character
        Array.Resize(ref result, length);
        return result;
    }

    public unsafe int GetValueStringUtf16(Span<char> buffer)
        => GetRuntime(out napi_env env, out napi_value handle)
            .GetValueStringUtf16(env, handle, buffer, out int result)
            .ThrowIfFailed(result);

    public char[] GetValueStringUtf16AsCharArray()
    {
        JSRuntime runtime = GetRuntime(out napi_env env, out napi_value handle);
        runtime.GetValueStringUtf16(env, handle, [], out int length).ThrowIfFailed();
        char[] result = new char[length + 1];
        runtime.GetValueStringUtf16(env, handle, new Span<char>(result), out _).ThrowIfFailed();
        // Remove the zero terminating character
        Array.Resize(ref result, length);
        return result;
    }

    public unsafe string GetValueStringUtf16()
    {
#if NETFRAMEWORK
        return new string(GetValueStringUtf16AsCharArray());
#else
        JSRuntime runtime = GetRuntime(out napi_env env, out napi_value handle);
        runtime.GetValueStringUtf16(env, handle, [], out int length).ThrowIfFailed();
        return string.Create(length, runtime, (span, runtime) =>
        {
            fixed (void* ptr = span)
            {
                runtime.GetValueStringUtf16(
                    env, handle, new Span<char>(ptr, span.Length + 1), out _).ThrowIfFailed();
            }
        });
#endif
    }

    public JSValue CoerceToBoolean() => GetRuntime(out napi_env env, out napi_value handle)
        .CoerceToBool(env, handle, out napi_value result).ThrowIfFailed(result);

    public JSValue CoerceToNumber() => GetRuntime(out napi_env env, out napi_value handle)
        .CoerceToNumber(env, handle, out napi_value result).ThrowIfFailed(result);

    public JSValue CoerceToObject() => GetRuntime(out napi_env env, out napi_value handle)
        .CoerceToObject(env, handle, out napi_value result).ThrowIfFailed(result);

    public JSValue CoerceToString() => GetRuntime(out napi_env env, out napi_value handle)
        .CoerceToString(env, handle, out napi_value result).ThrowIfFailed(result);

    public JSValue GetPrototype() => GetRuntime(out napi_env env, out napi_value handle)
        .GetPrototype(env, handle, out napi_value result).ThrowIfFailed(result);


    public JSValue GetPropertyNames() => GetRuntime(out napi_env env, out napi_value handle)
        .GetPropertyNames(env, handle, out napi_value result).ThrowIfFailed(result);

    public void SetProperty(JSValue key, JSValue value)
        => GetRuntime(out napi_env env, out napi_value handle)
            .SetProperty(env, handle, key.Handle, value.Handle).ThrowIfFailed();

    public bool HasProperty(JSValue key)
        => GetRuntime(out napi_env env, out napi_value handle)
            .HasProperty(env, handle, key.Handle, out bool result).ThrowIfFailed(result);

    public JSValue GetProperty(JSValue key)
        => GetRuntime(out napi_env env, out napi_value handle)
            .GetProperty(env, handle, key.Handle, out napi_value result).ThrowIfFailed(result);

    public bool DeleteProperty(JSValue key)
        => GetRuntime(out napi_env env, out napi_value handle)
            .DeleteProperty(env, handle, key.Handle, out bool result).ThrowIfFailed(result);

    public bool HasOwnProperty(JSValue key)
        => GetRuntime(out napi_env env, out napi_value handle)
            .HasOwnProperty(env, handle, key.Handle, out bool result).ThrowIfFailed(result);

    public void SetElement(int index, JSValue value)
        => GetRuntime(out napi_env env, out napi_value handle)
            .SetElement(env, handle, (uint)index, value.Handle).ThrowIfFailed();

    public bool HasElement(int index)
        => GetRuntime(out napi_env env, out napi_value handle)
            .HasElement(env, handle, (uint)index, out bool result).ThrowIfFailed(result);

    public JSValue GetElement(int index)
        => GetRuntime(out napi_env env, out napi_value handle)
            .GetElement(env, handle, (uint)index, out napi_value result).ThrowIfFailed(result);

    public bool DeleteElement(int index)
        => GetRuntime(out napi_env env, out napi_value handle)
            .DeleteElement(env, handle, (uint)index, out bool result).ThrowIfFailed(result);

    public unsafe void DefineProperties(IReadOnlyCollection<JSPropertyDescriptor> descriptors)
    {
        JSRuntime runtime = GetRuntime(out napi_env env, out napi_value handle);
        nint[] descriptorHandles = ToUnmanagedPropertyDescriptors(
            string.Empty,
            descriptors,
            (_, descriptorsPtr) => runtime.DefineProperties(env, handle, descriptorsPtr)
            .ThrowIfFailed());
        foreach (nint descriptorHandle in descriptorHandles)
        {
            AddGCHandleFinalizer(descriptorHandle);
        }
    }

    public unsafe void DefineProperties(params JSPropertyDescriptor[] descriptors)
    {
        JSRuntime runtime = GetRuntime(out napi_env env, out napi_value handle);
        nint[] descriptorHandles = ToUnmanagedPropertyDescriptors(
            string.Empty,
            descriptors,
            (_, descriptorsPtr) => runtime.DefineProperties(env, handle, descriptorsPtr)
            .ThrowIfFailed());
        foreach (nint descriptorHandle in descriptorHandles)
        {
            AddGCHandleFinalizer(descriptorHandle);
        }
    }

    public bool IsArray() => GetRuntime(out napi_env env, out napi_value handle)
        .IsArray(env, handle, out bool result).ThrowIfFailed(result);

    public int GetArrayLength() => GetRuntime(out napi_env env, out napi_value handle)
        .GetArrayLength(env, handle, out int result).ThrowIfFailed(result);

    // Internal because JSValue structs all implement IEquatable<JSValue>, which calls this method.
    internal bool StrictEquals(JSValue other) => GetRuntime(out napi_env env, out napi_value handle)
        .StrictEquals(env, handle, other.Handle, out bool result).ThrowIfFailed(result);

    public unsafe JSValue Call()
        => GetRuntime(out napi_env env, out napi_value handle, out JSRuntime runtime)
            .CallFunction(
                env,
                GetUndefined(runtime, env),
                handle,
                new ReadOnlySpan<napi_value>(),
                out napi_value result).ThrowIfFailed(result);

    public unsafe JSValue Call(JSValue thisArg)
        => GetRuntime(out napi_env env, out napi_value handle)
            .CallFunction(env, thisArg.Handle, handle, [], out napi_value result)
            .ThrowIfFailed(result);

    public unsafe JSValue Call(JSValue thisArg, JSValue arg0)
    {
        Span<napi_value> args = stackalloc napi_value[] { arg0.Handle };
        JSRuntime runtime = GetRuntime(out napi_env env, out napi_value handle);
        return runtime.CallFunction(env, thisArg.Handle, handle, args, out napi_value result)
            .ThrowIfFailed(result);
    }

    public unsafe JSValue Call(JSValue thisArg, JSValue arg0, JSValue arg1)
    {
        Span<napi_value> args = stackalloc napi_value[] { arg0.Handle, arg1.Handle };
        JSRuntime runtime = GetRuntime(out napi_env env, out napi_value handle);
        return runtime.CallFunction(env, thisArg.Handle, handle, args, out napi_value result)
            .ThrowIfFailed(result);
    }

    public unsafe JSValue Call(JSValue thisArg, JSValue arg0, JSValue arg1, JSValue arg2)
    {
        Span<napi_value> args = stackalloc napi_value[]
        {
            arg0.Handle,
            arg1.Handle,
            arg2.Handle
        };
        JSRuntime runtime = GetRuntime(out napi_env env, out napi_value handle);
        return runtime.CallFunction(env, thisArg.Handle, handle, args, out napi_value result)
            .ThrowIfFailed(result);
    }

    public unsafe JSValue Call(JSValue thisArg, params JSValue[] args)
        => Call(thisArg, new ReadOnlySpan<JSValue>(args));

    public unsafe JSValue Call(JSValue thisArg, ReadOnlySpan<JSValue> args)
    {
        int argc = args.Length;
        Span<napi_value> argv = stackalloc napi_value[argc];
        for (int i = 0; i < argc; ++i)
        {
            argv[i] = args[i].Handle;
        }

        JSRuntime runtime = GetRuntime(out napi_env env, out napi_value handle);
        return runtime.CallFunction(
            env,
            thisArg.Handle,
            handle,
            argv,
            out napi_value result)
            .ThrowIfFailed(result);
    }

    public unsafe JSValue Call(napi_value thisArg, ReadOnlySpan<napi_value> args)
    {
        JSRuntime runtime = GetRuntime(out napi_env env, out napi_value handle);
        return runtime.CallFunction(
            env,
            thisArg,
            handle,
            args,
            out napi_value result)
            .ThrowIfFailed(result);
    }

    public unsafe JSValue CallAsConstructor()
        => GetRuntime(out napi_env env, out napi_value handle)
            .NewInstance(env, handle, [], out napi_value result)
            .ThrowIfFailed(result);

    public unsafe JSValue CallAsConstructor(JSValue arg0)
    {
        napi_value argValue0 = arg0.Handle;
        Span<napi_value> args = stackalloc napi_value[1] { argValue0 };
        JSRuntime runtime = GetRuntime(out napi_env env, out napi_value handle);
        return runtime.NewInstance(env, handle, args, out napi_value result)
            .ThrowIfFailed(result);
    }

    public unsafe JSValue CallAsConstructor(JSValue arg0, JSValue arg1)
    {
        Span<napi_value> args = stackalloc napi_value[2] { arg0.Handle, arg1.Handle };
        JSRuntime runtime = GetRuntime(out napi_env env, out napi_value handle);
        return runtime.NewInstance(env, handle, args, out napi_value result)
            .ThrowIfFailed(result);
    }

    public unsafe JSValue CallAsConstructor(JSValue arg0, JSValue arg1, JSValue arg2)
    {
        Span<napi_value> args = stackalloc napi_value[3] {
            arg0.Handle,
            arg1.Handle,
            arg2.Handle
        };
        JSRuntime runtime = GetRuntime(out napi_env env, out napi_value handle);
        return runtime.NewInstance(env, handle, args, out napi_value result)
            .ThrowIfFailed(result);
    }

    public unsafe JSValue CallAsConstructor(params JSValue[] args)
        => CallAsConstructor(new ReadOnlySpan<JSValue>(args));

    public unsafe JSValue CallAsConstructor(ReadOnlySpan<JSValue> args)
    {
        int argc = args.Length;
        Span<napi_value> argv = stackalloc napi_value[argc];
        for (int i = 0; i < argc; ++i)
        {
            argv[i] = args[i].Handle;
        }

        JSRuntime runtime = GetRuntime(out napi_env env, out napi_value handle);
        return runtime.NewInstance(env, handle, argv, out napi_value result)
            .ThrowIfFailed(result);
    }

    public unsafe JSValue CallAsConstructor(ReadOnlySpan<napi_value> args)
    {
        JSRuntime runtime = GetRuntime(out napi_env env, out napi_value handle);
        return runtime.NewInstance(env, handle, args, out napi_value result)
            .ThrowIfFailed(result);
    }

    public JSValue CallMethod(JSValue methodName)
        => GetProperty(methodName).Call(this);

    public JSValue CallMethod(JSValue methodName, JSValue arg0)
        => GetProperty(methodName).Call(this, arg0);

    public JSValue CallMethod(
        JSValue methodName, JSValue arg0, JSValue arg1)
        => GetProperty(methodName).Call(this, arg0, arg1);

    public JSValue CallMethod(JSValue methodName, JSValue arg0, JSValue arg1, JSValue arg2)
        => GetProperty(methodName).Call(this, arg0, arg1, arg2);

    public JSValue CallMethod(JSValue methodName, params JSValue[] args)
        => GetProperty(methodName).Call(this, args);

    public JSValue CallMethod(JSValue methodName, ReadOnlySpan<JSValue> args)
        => GetProperty(methodName).Call(this, args);

    public JSValue CallMethod(JSValue methodName, ReadOnlySpan<napi_value> args)
        => GetProperty(methodName).Call(Handle, args);

    public bool InstanceOf(JSValue constructor)
        => GetRuntime(out napi_env env, out napi_value handle)
            .InstanceOf(env, handle, constructor.Handle, out bool result)
            .ThrowIfFailed(result);

    public static unsafe JSValue DefineClass(
        string name,
        napi_callback callback,
        nint data,
        ReadOnlySpan<napi_property_descriptor> descriptors)
        => GetCurrentRuntime(out napi_env env)
            .DefineClass(env, name, callback, data, descriptors, out napi_value result)
            .ThrowIfFailed(result);

    public static unsafe JSValue DefineClass(
        string name,
        JSCallbackDescriptor constructorDescriptor,
        params JSPropertyDescriptor[] propertyDescriptors)
    {
        GCHandle descriptorHandle = JSRuntimeContext.Current.AllocGCHandle(constructorDescriptor);
        JSValue? func = null;
        napi_callback callback = new(
            Current?.ScopeType == JSValueScopeType.NoContext
            ? s_invokeJSCallbackNC : s_invokeJSCallback);

        nint[] handles = ToUnmanagedPropertyDescriptors(
            name, propertyDescriptors, (name, descriptorsPtr) =>
            {
                func = DefineClass(name, callback, (nint)descriptorHandle, descriptorsPtr);
            });
        func!.Value.AddGCHandleFinalizer((nint)descriptorHandle);
        Array.ForEach(handles, handle => func!.Value.AddGCHandleFinalizer(handle));
        return func!.Value;
    }

    /// <summary>
    /// Attaches an object to this JSValue.
    /// </summary>
    /// <param name="value">The object to be wrapped.</param>
    /// <returns>Copy of this JSValue struct.</returns>
    public unsafe JSValue Wrap(object value)
    {
        JSRuntime runtime = GetRuntime(out napi_env env, out napi_value handle);
        GCHandle valueHandle = _scope!.RuntimeContext.AllocGCHandle(value);
        runtime.Wrap(
            env,
            handle,
            (nint)valueHandle,
            new napi_finalize(s_finalizeGCHandle),
            _scope!.RuntimeContextHandle).ThrowIfFailed();
        return this;
    }

    /// <summary>
    /// Attaches an object to this JSValue.
    /// </summary>
    /// <param name="value">The object to be wrapped.</param>
    /// <param name="wrapperWeakRef">Returns a weak reference to the JS wrapper.</param>
    /// <returns>The JS wrapper.</returns>
    public unsafe JSValue Wrap(object value, out JSReference wrapperWeakRef)
    {
        JSRuntime runtime = GetRuntime(out napi_env env, out napi_value handle);
        GCHandle valueHandle = _scope!.RuntimeContext.AllocGCHandle(value);
        runtime.Wrap(
            env,
            handle,
            (nint)valueHandle,
            new napi_finalize(s_finalizeGCHandle),
            _scope!.RuntimeContextHandle,
            out napi_ref weakRef).ThrowIfFailed();
        wrapperWeakRef = new JSReference(weakRef, isWeak: true);
        return this;
    }

    /// <summary>
    /// Attempts to get the object that was previously attached to this JSValue.
    /// </summary>
    /// <returns>The unwrapped object, or null if nothing was wrapped.</returns>
    public object? TryUnwrap()
    {
        JSRuntime runtime = GetRuntime(out napi_env env, out napi_value handle);
        napi_status status = runtime.Unwrap(env, handle, out nint result);

        // The invalid arg error code is returned if there was nothing to unwrap. It doesn't
        // distinguish from an invalid handle, but either way the unwrap failed.
        if (status == napi_status.napi_invalid_arg)
        {
            return null;
        }

        status.ThrowIfFailed();
        return GCHandle.FromIntPtr(result).Target;
    }

    /// <summary>
    /// Gets the object that was previously attached to this JSValue.
    /// (Throws an exception if unwrapping failed.)
    /// </summary>
    public object Unwrap(string? unwrapType = null)
    {
        JSRuntime runtime = GetRuntime(out napi_env env, out napi_value handle);
        napi_status status = runtime.Unwrap(env, handle, out nint result);

        if (status == napi_status.napi_invalid_arg && unwrapType != null)
        {
            throw new JSException(new JSError($"Failed to unwrap object of type '{unwrapType}'"));
        }

        status.ThrowIfFailed();
        return GCHandle.FromIntPtr(result).Target!;
    }

    /// <summary>
    /// Detaches an object from this JSValue.
    /// </summary>
    /// <param name="value">Returns the wrapped object, or null if nothing was wrapped.</param>
    /// <returns>True if a wrapped object was found and removed, else false.</returns>
    public bool RemoveWrap(out object? value)
    {
        JSRuntime runtime = GetRuntime(out napi_env env, out napi_value handle);
        napi_status status = runtime.RemoveWrap(env, handle, out nint result);

        // The invalid arg error code is returned if there was nothing to remove.
        if (status == napi_status.napi_invalid_arg)
        {
            value = null;
            return false;
        }

        status.ThrowIfFailed();
        value = GCHandle.FromIntPtr(result).Target;
        return true;
    }

    /// <summary>
    /// Gets the object that is represented as an external value.
    /// (Throws if the JS value is not an external value.)
    /// </summary>
    public unsafe object GetValueExternal()
    {
        JSRuntime runtime = GetRuntime(out napi_env env, out napi_value handle);
        runtime.GetValueExternal(env, handle, out nint result).ThrowIfFailed();
        return GCHandle.FromIntPtr(result).Target!;
    }

    /// <summary>
    /// Gets the object that is represented as an external value, or null if the JS value
    /// is not an external value.
    /// </summary>
    public unsafe object? TryGetValueExternal()
    {
        JSRuntime runtime = GetRuntime(out napi_env env, out napi_value handle);
        napi_status status = runtime.GetValueExternal(env, handle, out nint result);

        // The invalid arg error code is returned if there was no external value.
        if (status == napi_status.napi_invalid_arg)
        {
            return null;
        }

        status.ThrowIfFailed();
        return GCHandle.FromIntPtr(result).Target!;
    }

    public JSReference CreateReference() => new(this);

    public JSReference CreateWeakReference() => new(this, isWeak: true);

    public bool IsError() => GetRuntime(out napi_env env, out napi_value handle)
        .IsError(env, handle, out bool result).ThrowIfFailed(result);

    public static bool IsExceptionPending() => GetCurrentRuntime(out napi_env env)
        .IsExceptionPending(env, out bool result).ThrowIfFailed(result);

    public static JSValue GetAndClearLastException() => GetCurrentRuntime(out napi_env env)
        .GetAndClearLastException(env, out napi_value result).ThrowIfFailed(result);

    public bool IsArrayBuffer() => GetRuntime(out napi_env env, out napi_value handle)
        .IsArrayBuffer(env, handle, out bool result).ThrowIfFailed(result);

    public unsafe Span<byte> GetArrayBufferInfo()
    {
        JSRuntime runtime = GetRuntime(out napi_env env, out napi_value handle);
        runtime.GetArrayBufferInfo(env, handle, out nint data, out nuint length).ThrowIfFailed();
        return new Span<byte>((void*)data, (int)length);
    }

    public bool IsTypedArray() => GetRuntime(out napi_env env, out napi_value handle)
        .IsTypedArray(env, handle, out bool result).ThrowIfFailed(result);

    public unsafe int GetTypedArrayLength(out JSTypedArrayType type)
    {
        JSRuntime runtime = GetRuntime(out napi_env env, out napi_value handle);
        runtime.GetTypedArrayInfo(
            env,
            handle,
            out napi_typedarray_type arrayType,
            out nuint length,
            out nint _,
            out napi_value _,
            out nuint _).ThrowIfFailed();
        type = (JSTypedArrayType)(int)arrayType;
        return (int)length;
    }

    public unsafe Span<T> GetTypedArrayData<T>() where T : struct
    {
        JSRuntime runtime = GetRuntime(out napi_env env, out napi_value handle);
        runtime.GetTypedArrayInfo(
            env,
            handle,
            out napi_typedarray_type arrayType,
            out nuint length,
            out nint data,
            out napi_value _,
            out nuint _).ThrowIfFailed();
        var type = (JSTypedArrayType)(int)arrayType;
        if (!(default(T) switch
        {
            sbyte => type == JSTypedArrayType.Int8,
            byte => type == JSTypedArrayType.UInt8 || type == JSTypedArrayType.UInt8Clamped,
            short => type == JSTypedArrayType.Int16,
            ushort => type == JSTypedArrayType.Int16,
            int => type == JSTypedArrayType.Int32,
            uint => type == JSTypedArrayType.UInt32,
            long => type == JSTypedArrayType.BigInt64,
            ulong => type == JSTypedArrayType.BigUInt64,
            float => type == JSTypedArrayType.Float32,
            double => type == JSTypedArrayType.Float64,
            _ => throw new InvalidCastException("Invalid typed-array type: " + typeof(T)),
        }))
        {
            throw new InvalidCastException(
                $"Incorrect typed-array type {typeof(T)} for {type}Array.");
        }

        return new Span<T>((void*)data, (int)length);
    }

    public unsafe void GetTypedArrayBuffer(
        out JSTypedArrayType type,
        out int length,
        out JSValue arrayBuffer,
        out int byteOffset)
    {
        JSRuntime runtime = GetRuntime(out napi_env env, out napi_value handle);
        runtime.GetTypedArrayInfo(
            env,
            handle,
            out napi_typedarray_type type_,
            out nuint length_,
            out nint _,
            out napi_value arrayBuffer_,
            out nuint byteOffset_).ThrowIfFailed();
        type = (JSTypedArrayType)(int)type_;
        length = (int)length_;
        arrayBuffer = arrayBuffer_;
        byteOffset = (int)byteOffset_;
    }

    public bool IsDataView() => GetRuntime(out napi_env env, out napi_value handle)
        .IsDataView(env, handle, out bool result).ThrowIfFailed(result);

    public unsafe void GetDataViewInfo(
        out ReadOnlySpan<byte> viewSpan,
        out JSValue arrayBuffer,
        out int byteOffset)
    {
        JSRuntime runtime = GetRuntime(out napi_env env, out napi_value handle);
        runtime.GetDataViewInfo(
          env,
          handle,
          out nuint byteLength,
          out nint data,
          out napi_value arrayBuffer_,
          out nuint byteOffset_).ThrowIfFailed();
        viewSpan = new ReadOnlySpan<byte>((void*)data, (int)byteLength);
        arrayBuffer = arrayBuffer_;
        byteOffset = (int)byteOffset_;
    }

    public static uint GetVersion() => GetCurrentRuntime(out napi_env env)
        .GetVersion(env, out uint result).ThrowIfFailed(result);

    public bool IsPromise() => GetRuntime(out napi_env env, out napi_value handle)
        .IsPromise(env, handle, out bool result).ThrowIfFailed(result);

    public static JSValue RunScript(JSValue script)
        => script.GetRuntime(out napi_env env, out napi_value handle)
            .RunScript(env, handle, out napi_value result).ThrowIfFailed(result);

    public bool IsDate() => GetRuntime(out napi_env env, out napi_value handle)
        .IsDate(env, handle, out bool result).ThrowIfFailed(result);

    public double GetDateValue() => GetRuntime(out napi_env env, out napi_value handle)
        .GetValueDate(env, handle, out double result).ThrowIfFailed(result);

    public unsafe void AddFinalizer(Action finalize)
    {
        JSRuntime runtime = GetRuntime(out napi_env env, out napi_value handle);
        GCHandle finalizeHandle = _scope!.RuntimeContext.AllocGCHandle(finalize);
        runtime.AddFinalizer(
            env,
            handle,
            (nint)finalizeHandle,
            new napi_finalize(s_callFinalizeAction),
            _scope!.RuntimeContextHandle).ThrowIfFailed();
    }

    public unsafe void AddFinalizer(Action finalize, out JSReference finalizerRef)
    {
        JSRuntime runtime = GetRuntime(out napi_env env, out napi_value handle);
        GCHandle finalizeHandle = _scope!.RuntimeContext.AllocGCHandle(finalize);
        runtime.AddFinalizer(
            env,
            handle,
            (nint)finalizeHandle,
            new napi_finalize(s_callFinalizeAction),
            _scope!.RuntimeContextHandle,
            out napi_ref reference).ThrowIfFailed();
        finalizerRef = new JSReference(reference, isWeak: true);
    }

    public long ToInt64BigInt(out bool isLossless)
        => GetRuntime(out napi_env env, out napi_value handle)
            .GetValueBigInt64(env, handle, out long result, out isLossless).ThrowIfFailed(result);

    public ulong ToUInt64BigInt(out bool isLossless)
        => GetRuntime(out napi_env env, out napi_value handle)
            .GetValueBigInt64(env, handle, out ulong result, out isLossless).ThrowIfFailed(result);

    public int GetBigIntWordCount()
        => (int)GetRuntime(out napi_env env, out napi_value handle)
            .GetBigIntWordCount(env, handle, out nuint result).ThrowIfFailed(result);

    public void GetBigIntWords(Span<ulong> destination, out int sign, out int wordCount)
    {
        GetRuntime(out napi_env env, out napi_value handle)
            .GetBigIntWords(env, handle, out sign, destination, out nuint wordCountResult)
            .ThrowIfFailed();
        wordCount = (int)wordCountResult;
    }

    public ulong[] GetBigIntWords(out int sign)
    {
        JSRuntime runtime = GetRuntime(out napi_env env, out napi_value handle);
        runtime.GetBigIntWordCount(env, handle, out nuint wordCount).ThrowIfFailed();
        if (wordCount > 0)
        {
            ulong[] words = new ulong[(int)wordCount];
            runtime.GetBigIntWords(env, handle, out sign, words.AsSpan(), out _).ThrowIfFailed();
            return words;
        }
        else
        {
            sign = 0;
            return [];
        }
    }

    public JSValue GetAllPropertyNames(
        JSKeyCollectionMode mode,
        JSKeyFilter filter,
        JSKeyConversion conversion)
        => GetRuntime(out napi_env env, out napi_value handle)
            .GetAllPropertyNames(
                env,
                handle,
                (napi_key_collection_mode)mode,
                (napi_key_filter)filter,
                (napi_key_conversion)conversion,
                out napi_value result).ThrowIfFailed(result);

    //TODO: (vmoroz) What env parameter does here?
    //TODO: (vmoroz) Move instance data to somewhere else. It must be not in the public API
    internal static unsafe void SetInstanceData(napi_env env, object? data)
    {
        JSRuntime runtime = CurrentRuntime;
        runtime.GetInstanceData(env, out nint handlePtr).ThrowIfFailed();
        if (handlePtr != default)
        {
            // Current napi_set_instance_data implementation does not call finalizer when we replace existing instance data.
            // It means that we only remove the GC root, but do not call Dispose.
            GCHandle.FromIntPtr(handlePtr).Free();
        }

        if (data != null)
        {
            GCHandle handle = GCHandle.Alloc(data);
            runtime.SetInstanceData(
              env,
              (nint)handle,
              new napi_finalize(s_finalizeGCHandleToDisposable),
              finalizeHint: default).ThrowIfFailed();
        }
    }

    internal static object? GetInstanceData(napi_env env)
    {
        CurrentRuntime.GetInstanceData(env, out nint data).ThrowIfFailed();
        return (data != default) ? GCHandle.FromIntPtr(data).Target : null;
    }

    public void DetachArrayBuffer() => GetRuntime(out napi_env env, out napi_value handle)
        .DetachArrayBuffer(env, handle).ThrowIfFailed();

    public bool IsDetachedArrayBuffer() => GetRuntime(out napi_env env, out napi_value handle)
        .IsDetachedArrayBuffer(env, handle, out bool result).ThrowIfFailed(result);

    public void SetObjectTypeTag(Guid typeTag)
        => GetRuntime(out napi_env env, out napi_value handle)
            .SetObjectTypeTag(env, handle, typeTag).ThrowIfFailed();

    public bool CheckObjectTypeTag(Guid typeTag)
        => GetRuntime(out napi_env env, out napi_value handle)
            .CheckObjectTypeTag(env, handle, typeTag, out bool result).ThrowIfFailed(result);

    public void Freeze() => GetRuntime(out napi_env env, out napi_value handle)
        .Freeze(env, handle).ThrowIfFailed();

    public void Seal() => GetRuntime(out napi_env env, out napi_value handle)
        .Seal(env, handle).ThrowIfFailed();

#if NETFRAMEWORK
    internal static readonly napi_callback.Delegate s_invokeJSCallback = InvokeJSCallback;
    internal static readonly napi_callback.Delegate s_invokeJSMethod = InvokeJSMethod;
    internal static readonly napi_callback.Delegate s_invokeJSGetter = InvokeJSGetter;
    internal static readonly napi_callback.Delegate s_invokeJSSetter = InvokeJSSetter;
    internal static readonly napi_callback.Delegate s_invokeJSCallbackNC = InvokeJSCallbackNoContext;
    internal static readonly napi_callback.Delegate s_invokeJSMethodNC = InvokeJSMethodNoContext;
    internal static readonly napi_callback.Delegate s_invokeJSGetterNC = InvokeJSGetterNoContext;
    internal static readonly napi_callback.Delegate s_invokeJSSetterNC = InvokeJSSetterNoContext;

    internal static readonly napi_finalize.Delegate s_finalizeGCHandle = FinalizeGCHandle;
    internal static readonly napi_finalize.Delegate s_finalizeGCHandleToDisposable = FinalizeGCHandleToDisposable;
    internal static readonly napi_finalize.Delegate s_finalizeGCHandleToPinnedMemory = FinalizeGCHandleToPinnedMemory;
    internal static readonly napi_finalize.Delegate s_callFinalizeAction = CallFinalizeAction;
#else
    internal static readonly unsafe delegate* unmanaged[Cdecl]
        <napi_env, napi_callback_info, napi_value> s_invokeJSCallback = &InvokeJSCallback;
    internal static readonly unsafe delegate* unmanaged[Cdecl]
        <napi_env, napi_callback_info, napi_value> s_invokeJSMethod = &InvokeJSMethod;
    internal static readonly unsafe delegate* unmanaged[Cdecl]
        <napi_env, napi_callback_info, napi_value> s_invokeJSGetter = &InvokeJSGetter;
    internal static readonly unsafe delegate* unmanaged[Cdecl]
        <napi_env, napi_callback_info, napi_value> s_invokeJSSetter = &InvokeJSSetter;
    internal static readonly unsafe delegate* unmanaged[Cdecl]
        <napi_env, napi_callback_info, napi_value> s_invokeJSCallbackNC = &InvokeJSCallbackNoContext;
    internal static readonly unsafe delegate* unmanaged[Cdecl]
        <napi_env, napi_callback_info, napi_value> s_invokeJSMethodNC = &InvokeJSMethodNoContext;
    internal static readonly unsafe delegate* unmanaged[Cdecl]
        <napi_env, napi_callback_info, napi_value> s_invokeJSGetterNC = &InvokeJSGetterNoContext;
    internal static readonly unsafe delegate* unmanaged[Cdecl]
        <napi_env, napi_callback_info, napi_value> s_invokeJSSetterNC = &InvokeJSSetterNoContext;

    internal static readonly unsafe delegate* unmanaged[Cdecl]
        <napi_env, nint, nint, void> s_finalizeGCHandle = &FinalizeGCHandle;
    internal static readonly unsafe delegate* unmanaged[Cdecl]
        <napi_env, nint, nint, void> s_finalizeGCHandleToDisposable = &FinalizeGCHandleToDisposable;
    internal static readonly unsafe delegate* unmanaged[Cdecl]
        <napi_env, nint, nint, void> s_finalizeGCHandleToPinnedMemory = &FinalizeGCHandleToPinnedMemory;
    internal static readonly unsafe delegate* unmanaged[Cdecl]
        <napi_env, nint, nint, void> s_callFinalizeAction = &CallFinalizeAction;
#endif

    [UnmanagedCallersOnly(CallConvs = new[] { typeof(CallConvCdecl) })]
    internal static unsafe napi_value InvokeJSCallback(
        napi_env env, napi_callback_info callbackInfo)
    {
        return InvokeCallback<JSCallbackDescriptor>(
            env, callbackInfo, JSValueScopeType.Callback, (descriptor) => descriptor);
    }

    [UnmanagedCallersOnly(CallConvs = new[] { typeof(CallConvCdecl) })]
    private static unsafe napi_value InvokeJSMethod(napi_env env, napi_callback_info callbackInfo)
    {
        return InvokeCallback<JSPropertyDescriptor>(
            env, callbackInfo, JSValueScopeType.Callback, (propertyDescriptor) => new(
                propertyDescriptor.Name,
                propertyDescriptor.Method!,
                propertyDescriptor.Data,
                propertyDescriptor.ModuleContext));
    }

    [UnmanagedCallersOnly(CallConvs = new[] { typeof(CallConvCdecl) })]
    private static unsafe napi_value InvokeJSGetter(napi_env env, napi_callback_info callbackInfo)
    {
        return InvokeCallback<JSPropertyDescriptor>(
            env, callbackInfo, JSValueScopeType.Callback, (propertyDescriptor) => new(
                propertyDescriptor.Name,
                propertyDescriptor.Getter!,
                propertyDescriptor.Data,
                propertyDescriptor.ModuleContext));
    }

    [UnmanagedCallersOnly(CallConvs = new[] { typeof(CallConvCdecl) })]
    private static napi_value InvokeJSSetter(napi_env env, napi_callback_info callbackInfo)
    {
        return InvokeCallback<JSPropertyDescriptor>(
            env, callbackInfo, JSValueScopeType.Callback, (propertyDescriptor) => new(
                propertyDescriptor.Name,
                propertyDescriptor.Setter!,
                propertyDescriptor.Data,
                propertyDescriptor.ModuleContext));
    }

    [UnmanagedCallersOnly(CallConvs = new[] { typeof(CallConvCdecl) })]
    internal static unsafe napi_value InvokeJSCallbackNoContext(
        napi_env env, napi_callback_info callbackInfo)
    {
        return InvokeCallback<JSCallbackDescriptor>(
            env, callbackInfo, JSValueScopeType.NoContext, (descriptor) => descriptor);
    }

    [UnmanagedCallersOnly(CallConvs = new[] { typeof(CallConvCdecl) })]
    private static unsafe napi_value InvokeJSMethodNoContext(napi_env env, napi_callback_info callbackInfo)
    {
        return InvokeCallback<JSPropertyDescriptor>(
            env, callbackInfo, JSValueScopeType.NoContext, (propertyDescriptor) => new(
                propertyDescriptor.Name,
                propertyDescriptor.Method!,
                propertyDescriptor.Data,
                propertyDescriptor.ModuleContext));
    }

    [UnmanagedCallersOnly(CallConvs = new[] { typeof(CallConvCdecl) })]
    private static unsafe napi_value InvokeJSGetterNoContext(napi_env env, napi_callback_info callbackInfo)
    {
        return InvokeCallback<JSPropertyDescriptor>(
            env, callbackInfo, JSValueScopeType.NoContext, (propertyDescriptor) => new(
                propertyDescriptor.Name,
                propertyDescriptor.Getter!,
                propertyDescriptor.Data,
                propertyDescriptor.ModuleContext));
    }

    [UnmanagedCallersOnly(CallConvs = new[] { typeof(CallConvCdecl) })]
    private static napi_value InvokeJSSetterNoContext(napi_env env, napi_callback_info callbackInfo)
    {
        return InvokeCallback<JSPropertyDescriptor>(
            env, callbackInfo, JSValueScopeType.NoContext, (propertyDescriptor) => new(
                propertyDescriptor.Name,
                propertyDescriptor.Setter!,
                propertyDescriptor.Data,
                propertyDescriptor.ModuleContext));
    }

    private static unsafe napi_value InvokeCallback<TDescriptor>(
        napi_env env,
        napi_callback_info callbackInfo,
        JSValueScopeType scopeType,
        Func<TDescriptor, JSCallbackDescriptor> getCallbackDescriptor)
    {
        using var scope = new JSValueScope(scopeType, env, runtime: default);
        try
        {
            JSCallbackArgs.GetDataAndLength(scope, callbackInfo, out object? data, out int length);
            Span<napi_value> args = stackalloc napi_value[length];
            JSCallbackDescriptor descriptor = getCallbackDescriptor((TDescriptor)data!);
            scope.ModuleContext = descriptor.ModuleContext;
            return (napi_value)descriptor.Callback(
                new JSCallbackArgs(scope, callbackInfo, args, descriptor.Data));
        }
        catch (Exception ex)
        {
            JSError.ThrowError(ex);
            return napi_value.Null;
        }
    }

    [UnmanagedCallersOnly(CallConvs = new[] { typeof(CallConvCdecl) })]
    internal static unsafe void FinalizeGCHandle(napi_env env, nint data, nint hint)
    {
        GCHandle handle = GCHandle.FromIntPtr(data);
        if (hint != default)
        {
            GCHandle contextHandle = GCHandle.FromIntPtr(hint);
            JSRuntimeContext context = (JSRuntimeContext)contextHandle.Target!;
            context.FreeGCHandle(handle);
        }
        else
        {
            handle.Free();
        }
    }

    [UnmanagedCallersOnly(CallConvs = new[] { typeof(CallConvCdecl) })]
    internal static unsafe void FinalizeGCHandleToDisposable(napi_env env, nint data, nint hint)
    {
        GCHandle handle = GCHandle.FromIntPtr(data);
        try
        {
            (handle.Target as IDisposable)?.Dispose();
        }
        finally
        {
            if (hint != default)
            {
                GCHandle contextHandle = GCHandle.FromIntPtr(hint);
                JSRuntimeContext context = (JSRuntimeContext)contextHandle.Target!;
                context.FreeGCHandle(handle);
            }
            else
            {
                handle.Free();
            }
        }
    }

    [UnmanagedCallersOnly(CallConvs = new[] { typeof(CallConvCdecl) })]
    internal static unsafe void FinalizeGCHandleToPinnedMemory(napi_env env, nint data, nint hint)
    {
        // The GC handle is passed via the hint parameter.
        // (The data parameter is the pointer to raw memory.)
        GCHandle handle = GCHandle.FromIntPtr(hint);
        PinnedMemory pinnedMemory = (PinnedMemory)handle.Target!;
        try
        {
            pinnedMemory.Dispose();
        }
        finally
        {
            pinnedMemory.RuntimeContext.FreeGCHandle(handle);
        }
    }

    [UnmanagedCallersOnly(CallConvs = new[] { typeof(CallConvCdecl) })]
    private static unsafe void CallFinalizeAction(napi_env env, nint data, nint hint)
    {
        GCHandle gcHandle = GCHandle.FromIntPtr(data);
        GCHandle contextHandle = GCHandle.FromIntPtr(hint);
        JSRuntimeContext context = (JSRuntimeContext)contextHandle.Target!;
        try
        {
            // TODO: [vmoroz] In future we will be not allowed to run JS in finalizers.
            // We must remove creation of the scope.
            using var scope = new JSValueScope(JSValueScopeType.Callback);
            ((Action)gcHandle.Target!)();
        }
        finally
        {
            context.FreeGCHandle(gcHandle);
        }
    }

    internal abstract class PinnedMemory : IDisposable
    {
        private bool _disposed = false;
        private MemoryHandle _memoryHandle;

        protected PinnedMemory(MemoryHandle memoryHandle, object? owner)
        {
            _memoryHandle = memoryHandle;
            Owner = owner;
            RuntimeContext = JSRuntimeContext.Current;
        }

        public abstract int Length { get; }

        public object? Owner { get; private set; }

        public unsafe void* Pointer => _memoryHandle.Pointer;

        public JSRuntimeContext RuntimeContext { get; }

        public void Dispose()
        {
            if (!_disposed)
            {
                _disposed = true;
                _memoryHandle.Dispose();
                Owner = null;
            }
        }

    }

    internal sealed class PinnedMemory<T> : PinnedMemory where T : struct
    {
        private readonly Memory<T> _memory;

        public PinnedMemory(Memory<T> memory, object? owner) : base(memory.Pin(), owner)
        {
            _memory = memory;
        }

        public override int Length => _memory.Length * Unsafe.SizeOf<T>();
    }

    public static implicit operator JSValue(bool value) => GetBoolean(value);
    public static implicit operator JSValue(sbyte value) => CreateNumber(value);
    public static implicit operator JSValue(byte value) => CreateNumber(value);
    public static implicit operator JSValue(short value) => CreateNumber(value);
    public static implicit operator JSValue(ushort value) => CreateNumber(value);
    public static implicit operator JSValue(int value) => CreateNumber(value);
    public static implicit operator JSValue(uint value) => CreateNumber(value);
    public static implicit operator JSValue(long value) => CreateNumber(value);
    public static implicit operator JSValue(ulong value) => CreateNumber(value);
    public static implicit operator JSValue(float value) => CreateNumber(value);
    public static implicit operator JSValue(double value) => CreateNumber(value);
    public static implicit operator JSValue(bool? value) => ValueOrDefault(value, value => GetBoolean(value));
    public static implicit operator JSValue(sbyte? value) => ValueOrDefault(value, value => CreateNumber(value));
    public static implicit operator JSValue(byte? value) => ValueOrDefault(value, value => CreateNumber(value));
    public static implicit operator JSValue(short? value) => ValueOrDefault(value, value => CreateNumber(value));
    public static implicit operator JSValue(ushort? value) => ValueOrDefault(value, value => CreateNumber(value));
    public static implicit operator JSValue(int? value) => ValueOrDefault(value, value => CreateNumber(value));
    public static implicit operator JSValue(uint? value) => ValueOrDefault(value, value => CreateNumber(value));
    public static implicit operator JSValue(long? value) => ValueOrDefault(value, value => CreateNumber(value));
    public static implicit operator JSValue(ulong? value) => ValueOrDefault(value, value => CreateNumber(value));
    public static implicit operator JSValue(float? value) => ValueOrDefault(value, value => CreateNumber(value));
    public static implicit operator JSValue(double? value) => ValueOrDefault(value, value => CreateNumber(value));
    public static implicit operator JSValue(string value) => value == null ? default : CreateStringUtf16(value);
    public static implicit operator JSValue(char[] value) => value == null ? default : CreateStringUtf16(value);
    public static implicit operator JSValue(Span<char> value) => CreateStringUtf16(value);
    public static implicit operator JSValue(ReadOnlySpan<char> value) => CreateStringUtf16(value);
    public static implicit operator JSValue(byte[] value) => value == null ? default : CreateStringUtf8(value);
    public static implicit operator JSValue(Span<byte> value) => CreateStringUtf8(value);
    public static implicit operator JSValue(ReadOnlySpan<byte> value) => CreateStringUtf8(value);

    public static explicit operator bool(JSValue value) => value.GetValueBool();
    public static explicit operator sbyte(JSValue value) => (sbyte)value.GetValueInt32();
    public static explicit operator byte(JSValue value) => (byte)value.GetValueUInt32();
    public static explicit operator short(JSValue value) => (short)value.GetValueInt32();
    public static explicit operator ushort(JSValue value) => (ushort)value.GetValueUInt32();
    public static explicit operator int(JSValue value) => value.GetValueInt32();
    public static explicit operator uint(JSValue value) => value.GetValueUInt32();
    public static explicit operator long(JSValue value) => value.GetValueInt64();
    public static explicit operator ulong(JSValue value) => (ulong)value.GetValueInt64();
    public static explicit operator float(JSValue value) => (float)value.GetValueDouble();
    public static explicit operator double(JSValue value) => value.GetValueDouble();
    public static explicit operator string(JSValue value) => value.IsNullOrUndefined() ? null! : value.GetValueStringUtf16();
    public static explicit operator char[](JSValue value) => value.IsNullOrUndefined() ? null! : value.GetValueStringUtf16AsCharArray();
    public static explicit operator byte[](JSValue value) => value.IsNullOrUndefined() ? null! : value.GetValueStringUtf8();
    public static explicit operator bool?(JSValue value) => ValueOrDefault(value, value => value.GetValueBool());
    public static explicit operator sbyte?(JSValue value) => ValueOrDefault(value, value => (sbyte)value.GetValueInt32());
    public static explicit operator byte?(JSValue value) => ValueOrDefault(value, value => (byte)value.GetValueUInt32());
    public static explicit operator short?(JSValue value) => ValueOrDefault(value, value => (short)value.GetValueInt32());
    public static explicit operator ushort?(JSValue value) => ValueOrDefault(value, value => (ushort)value.GetValueUInt32());
    public static explicit operator int?(JSValue value) => ValueOrDefault(value, value => value.GetValueInt32());
    public static explicit operator uint?(JSValue value) => ValueOrDefault(value, value => value.GetValueUInt32());
    public static explicit operator long?(JSValue value) => ValueOrDefault(value, value => value.GetValueInt64());
    public static explicit operator ulong?(JSValue value) => ValueOrDefault(value, value => (ulong)value.GetValueInt64());
    public static explicit operator float?(JSValue value) => ValueOrDefault(value, value => (float)value.GetValueDouble());
    public static explicit operator double?(JSValue value) => ValueOrDefault(value, value => value.GetValueDouble());

    private delegate JSValue CreateValueDelegate<T>(T value);
    private delegate T GetValueDelegate<T>(JSValue value);

    private static JSValue ValueOrDefault<T>(T? value, CreateValueDelegate<T> convert) where T : struct
        => value.HasValue ? convert(value.Value) : default;

    private static T? ValueOrDefault<T>(JSValue value, GetValueDelegate<T> convert) where T : struct
        => value.IsNullOrUndefined() ? default : convert(value);

    /// <summary>
    /// Delegate that provides a conversion from some type to a JS value.
    /// </summary>
    public delegate JSValue From<T>(T value);

    /// <summary>
    /// Delegate that provides a conversion from a JS value to some type.
    /// </summary>
    public delegate T To<T>(JSValue value);

    /// <summary>
    /// Compares two JS values using JS "strict" equality.
    /// </summary>
    public static bool operator ==(JSValue a, JSValue b) => a.StrictEquals(b);

    /// <summary>
    /// Compares two JS values using JS "strict" equality.
    /// </summary>
    public static bool operator !=(JSValue a, JSValue b) => !a.StrictEquals(b);

    /// <summary>
    /// Compares two JS values using JS "strict" equality.
    /// </summary>
    public bool Equals(JSValue other) => StrictEquals(other);

    public override bool Equals([NotNullWhen(true)] object? obj)
    {
        // JSValue cannot be boxed.
        return false;
    }

    public override int GetHashCode()
    {
        throw new NotSupportedException(
            "Hashing JS values is not supported. Use JSSet or JSMap instead.");
    }

    public unsafe void AddGCHandleFinalizer(nint finalizeData)
    {
        if (finalizeData != default)
        {
            JSRuntime runtime = GetRuntime(out napi_env env, out napi_value handle);
            runtime.AddFinalizer(
                env,
                handle,
                finalizeData,
                new napi_finalize(s_finalizeGCHandle),
                Scope.RuntimeContextHandle).ThrowIfFailed();
        }
    }

    private JSRuntime GetRuntime(out napi_env env)
    {
        JSValueScope scope = _scope ?? throw new JSInvalidThreadAccessException(null);
        scope.ThrowIfDisposed();
        scope.ThrowIfInvalidThreadAccess();
        env = scope.UncheckedEnvironmentHandle;
        return scope.Runtime;
    }

    private JSRuntime GetRuntime(out napi_env env, out napi_value handle)
        => GetRuntime(out env, out handle, out _);

    private JSRuntime GetRuntime(out napi_env env, out napi_value handle, out JSRuntime runtime)
    {
        if (_scope is JSValueScope scope)
        {
            scope.ThrowIfDisposed();
            scope.ThrowIfInvalidThreadAccess();
            env = scope.UncheckedEnvironmentHandle;
            handle = _handle;
            runtime = scope.Runtime;
        }
        else
        {
            scope = Current;
            env = scope.UncheckedEnvironmentHandle;
            runtime = scope.Runtime;
            runtime.GetUndefined(env, out handle).ThrowIfFailed();
        }

        return runtime;
    }

    internal static JSRuntime GetCurrentRuntime(out napi_env env)
    {
        JSValueScope scope = Current;
        env = scope.UncheckedEnvironmentHandle;
        return scope.Runtime;
    }

    private static unsafe nint[] ToUnmanagedPropertyDescriptors(
        string name,
        IReadOnlyCollection<JSPropertyDescriptor> descriptors,
        UseUnmanagedDescriptors action)
    {
        napi_callback methodCallback;
        napi_callback getterCallback;
        napi_callback setterCallback;
        if (JSValueScope.Current?.ScopeType == JSValueScopeType.NoContext)
        {
            // The NativeHost and ManagedHost set up callbacks without a current module context.
            methodCallback = new napi_callback(s_invokeJSMethodNC);
            getterCallback = new napi_callback(s_invokeJSGetterNC);
            setterCallback = new napi_callback(s_invokeJSSetterNC);
        }
        else
        {
            methodCallback = new napi_callback(s_invokeJSMethod);
            getterCallback = new napi_callback(s_invokeJSGetter);
            setterCallback = new napi_callback(s_invokeJSSetter);
        }

        nint[] handlesToFinalize = new nint[descriptors.Count];
        int count = descriptors.Count;
        Span<napi_property_descriptor> descriptorsPtr = stackalloc napi_property_descriptor[count];
        int i = 0;
        foreach (JSPropertyDescriptor descriptor in descriptors)
        {
            ref napi_property_descriptor descriptorPtr = ref descriptorsPtr[i];
            descriptorPtr.name = (napi_value)(descriptor.NameValue ?? (JSValue)descriptor.Name!);
            descriptorPtr.utf8name = default;
            descriptorPtr.method = descriptor.Method == null ? default : methodCallback;
            descriptorPtr.getter = descriptor.Getter == null ? default : getterCallback;
            descriptorPtr.setter = descriptor.Setter == null ? default : setterCallback;
            descriptorPtr.value = (napi_value)descriptor.Value;
            descriptorPtr.attributes = (napi_property_attributes)descriptor.Attributes;
            if (descriptor.Data != null ||
                descriptor.Method != null ||
                descriptor.Getter != null ||
                descriptor.Setter != null)
            {
                handlesToFinalize[i] = descriptorPtr.data = (nint)(
                    JSRuntimeContext.Current?.AllocGCHandle(descriptor) ?? GCHandle.Alloc(descriptor));
            }
            else
            {
                handlesToFinalize[i] = descriptorPtr.data = default;
            }
            i++;
        }
        action(name, descriptorsPtr);
        return handlesToFinalize;
    }

    private unsafe delegate void UseUnmanagedDescriptors(
        string name, ReadOnlySpan<napi_property_descriptor> descriptors);

    private static napi_value GetUndefined(JSRuntime runtime, napi_env env)
        => runtime.GetUndefined(env, out napi_value result).ThrowIfFailed(result);
}<|MERGE_RESOLUTION|>--- conflicted
+++ resolved
@@ -15,7 +15,7 @@
 
 namespace Microsoft.JavaScript.NodeApi;
 
-public readonly ref partial struct JSValue
+public readonly struct JSValue : IEquatable<JSValue>
 {
     private readonly napi_value _handle = default;
     private readonly JSValueScope? _scope = null;
@@ -47,13 +47,7 @@
     /// <summary>
     /// Creates a new instance of <see cref="JSValue" /> from a handle in the specified scope.
     /// </summary>
-<<<<<<< HEAD
-    /// <exception cref="ArgumentNullException">Thrown when either the handle or scope is null
-    /// (unless they are both null then this becomes an empty value that implicitly converts
-    /// to <see cref="JSValue.Undefined"/>).</exception>
-=======
     /// <exception cref="ArgumentNullException">Thrown when the handle is null</exception>
->>>>>>> 667eed9b
     /// <remarks>
     /// WARNING: A JS value handle is a pointer to a location in memory, so an invalid handle here
     /// may cause an attempt to access an invalid memory location.
@@ -80,12 +74,8 @@
             {
                 // If the scope is null, this is an empty (uninitialized) instance.
                 // Implicitly convert to the JS `undefined` value.
-<<<<<<< HEAD
-                return CurrentRuntime.GetUndefined(CurrentEnvironmentHandle, out napi_value result).ThrowIfFailed(result);
-=======
                 return GetCurrentRuntime(out napi_env env)
                     .GetUndefined(env, out napi_value result).ThrowIfFailed(result);
->>>>>>> 667eed9b
             }
 
             // Ensure the scope is valid and on the current thread (environment).
@@ -98,29 +88,15 @@
     }
 
     public static implicit operator JSValue(napi_value handle) => new(handle);
+    public static implicit operator JSValue?(napi_value handle) => handle.Handle != default ? new(handle) : default;
     public static explicit operator napi_value(JSValue value) => value.Handle;
-
-<<<<<<< HEAD
-    /// <summary>
-    /// Gets the environment handle for the value's scope without checking whether the scope
-    /// is disposed or whether access from the current thread is valid. WARNING: This must only
-    /// be used to avoid redundant handle checks when there is another (checked) access to
-    /// <see cref="Handle" /> for the same call.
-    /// </summary>
-    internal napi_env UncheckedEnvironmentHandle => Scope.UncheckedEnvironmentHandle;
-
-    public static JSValue Undefined => default;
-    public static JSValue Null
-        => CurrentRuntime.GetNull(CurrentEnvironmentHandle, out napi_value result).ThrowIfFailed(result);
-    public static JSValue Global
-        => CurrentRuntime.GetGlobal(CurrentEnvironmentHandle, out napi_value result).ThrowIfFailed(result);
-=======
+    public static explicit operator napi_value(JSValue? value) => value?.Handle ?? default;
+
     public static JSValue Undefined => default;
     public static JSValue Null => GetCurrentRuntime(out napi_env env)
         .GetNull(env, out napi_value result).ThrowIfFailed(result);
     public static JSValue Global => GetCurrentRuntime(out napi_env env)
         .GetGlobal(env, out napi_value result).ThrowIfFailed(result);
->>>>>>> 667eed9b
     public static JSValue True => GetBoolean(true);
     public static JSValue False => GetBoolean(false);
     public static JSValue GetBoolean(bool value) => GetCurrentRuntime(out napi_env env)
@@ -212,7 +188,7 @@
     }
 
     public static unsafe JSValue CreateFunction(
-        string? name, JSCallbackFunc callback, object? callbackData = null)
+        string? name, JSCallback callback, object? callbackData = null)
     {
         GCHandle descriptorHandle = JSRuntimeContext.Current.AllocGCHandle(
             new JSCallbackDescriptor(name, callback, callbackData));
@@ -226,23 +202,6 @@
         return func;
     }
 
-<<<<<<< HEAD
-    public static JSValue CreateError(Checked? code, JSValue message)
-        => CurrentRuntime.CreateError(CurrentEnvironmentHandle, (napi_value)code, (napi_value)message,
-            out napi_value result).ThrowIfFailed(result);
-
-    public static JSValue CreateTypeError(JSValue code, JSValue message)
-        => CurrentRuntime.CreateTypeError(CurrentEnvironmentHandle, (napi_value)code, (napi_value)message,
-            out napi_value result).ThrowIfFailed(result);
-
-    public static JSValue CreateRangeError(JSValue code, JSValue message)
-        => CurrentRuntime.CreateRangeError(CurrentEnvironmentHandle, (napi_value)code, (napi_value)message,
-            out napi_value result).ThrowIfFailed(result);
-
-    public static JSValue CreateSyntaxError(JSValue code, JSValue message)
-        => CurrentRuntime.CreateSyntaxError(CurrentEnvironmentHandle, (napi_value)code, (napi_value)message,
-            out napi_value result).ThrowIfFailed(result);
-=======
     public static JSValue CreateError(JSValue? code, JSValue message)
         => GetCurrentRuntime(out napi_env env)
             .CreateError(env, (napi_value)code, (napi_value)message, out napi_value result)
@@ -262,7 +221,6 @@
         => GetCurrentRuntime(out napi_env env)
             .CreateSyntaxError(env, (napi_value)code, (napi_value)message, out napi_value result)
         .ThrowIfFailed(result);
->>>>>>> 667eed9b
 
     public static unsafe JSValue CreateExternal(object value)
     {
@@ -1495,13 +1453,10 @@
     public static explicit operator float?(JSValue value) => ValueOrDefault(value, value => (float)value.GetValueDouble());
     public static explicit operator double?(JSValue value) => ValueOrDefault(value, value => value.GetValueDouble());
 
-    private delegate JSValue CreateValueDelegate<T>(T value);
-    private delegate T GetValueDelegate<T>(JSValue value);
-
-    private static JSValue ValueOrDefault<T>(T? value, CreateValueDelegate<T> convert) where T : struct
+    private static JSValue ValueOrDefault<T>(T? value, Func<T, JSValue> convert) where T : struct
         => value.HasValue ? convert(value.Value) : default;
 
-    private static T? ValueOrDefault<T>(JSValue value, GetValueDelegate<T> convert) where T : struct
+    private static T? ValueOrDefault<T>(JSValue value, Func<JSValue, T> convert) where T : struct
         => value.IsNullOrUndefined() ? default : convert(value);
 
     /// <summary>
@@ -1531,8 +1486,7 @@
 
     public override bool Equals([NotNullWhen(true)] object? obj)
     {
-        // JSValue cannot be boxed.
-        return false;
+        return obj is JSValue other && Equals(other);
     }
 
     public override int GetHashCode()
