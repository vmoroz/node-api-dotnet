--- conflicted
+++ resolved
@@ -380,23 +380,8 @@
         }
     }
 
-<<<<<<< HEAD
-public static class JSNativeApi
-{
-    public static void FatalIfFailed([DoesNotReturnIf(true)] this napi_status status,
-                                     string? message = null,
-                                     [CallerMemberName] string memberName = "",
-                                     [CallerFilePath] string sourceFilePath = "",
-                                     [CallerLineNumber] int sourceLineNumber = 0)
-    {
-        if (status == napi_status.napi_ok)
-        {
-            return;
-        }
-=======
     public static bool IsExceptionPending() => JSValue.GetCurrentRuntime(out napi_env env)
         .IsExceptionPending(env, out bool result).ThrowIfFailed(result);
->>>>>>> 424705b2
 
     public static JSValue GetAndClearLastException() => JSValue.GetCurrentRuntime(out napi_env env)
         .GetAndClearLastException(env, out napi_value result).ThrowIfFailed(result);
