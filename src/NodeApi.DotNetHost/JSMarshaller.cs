--- conflicted
+++ resolved
@@ -1895,11 +1895,7 @@
              * (T)(value.TryUnwrap() ?? value.GetValueExternalOrPrimitive());
              */
             MethodInfo getExternalMethod =
-<<<<<<< HEAD
-                typeof(JSValue).GetMethod(nameof(JSValue.TryGetValueExternal))!;
-=======
                 typeof(JSValue).GetMethod(nameof(JSValue.GetValueExternalOrPrimitive))!;
->>>>>>> 424705b2
             statements = new[]
             {
                 Expression.Convert(
