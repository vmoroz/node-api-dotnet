// Copyright (c) Microsoft Corporation.
// Licensed under the MIT License.

using System;
using System.IO;
using BenchmarkDotNet.Attributes;
using BenchmarkDotNet.Configs;
using BenchmarkDotNet.Jobs;
using BenchmarkDotNet.Running;
using Microsoft.JavaScript.NodeApi.DotNetHost;
using Microsoft.JavaScript.NodeApi.Interop;
using Microsoft.JavaScript.NodeApi.Runtime;
using static Microsoft.JavaScript.NodeApi.Runtime.JSRuntime;
using static Microsoft.JavaScript.NodeApi.Test.TestUtils;

namespace Microsoft.JavaScript.NodeApi.Bench;

/// <summary>
/// Micro-benchmarks for various .NET + JS interop operations.
/// </summary>
/// <remarks>
/// These benchmarks run both .NET and Node.js code, and call between them. The benchmark
/// runner manages the GC for the .NET runtime, but it doesn't know anything about the JS runtime.
/// To avoid heavy JS GC pressure from millions of operations (which may each allocate objects),
/// these benchmarks use the `ShortRunJob` attribute (which sacrifices some precision but also
/// doesn't take as long to run).
/// </remarks>
[IterationCount(5)]
[WarmupCount(1)]
public abstract class Benchmarks
{
    public static void Main(string[] args)
    {
#if DEBUG
        IConfig config = new DebugBuildConfig();
#else
        IConfig config = DefaultConfig.Instance;
#endif

        // Example: dotnet run -c Release --filter clr
        // If no filter is specified, the switcher will prompt.
        BenchmarkSwitcher.FromAssembly(typeof(Benchmarks).Assembly).Run(args,
            ManualConfig.Create(config)
            .WithOptions(ConfigOptions.JoinSummary));
    }

    private static string LibnodePath { get; } = Path.Combine(
        GetRepoRootDirectory(),
        "bin",
        GetCurrentPlatformRuntimeIdentifier(),
        "libnode" + GetSharedLibraryExtension());

    private napi_env _env;
    private JSValue _jsString;
    private JSFunction _jsFunction;
    private JSFunction _jsFunctionWithArgs;
    private JSFunction _jsFunctionWithCallback;
    private JSObject _jsInstance;
    private JSFunction _dotnetFunction;
    private JSFunction _dotnetFunctionWithArgs;
    private JSObject _dotnetClass;
    private JSObject _dotnetInstance;
    private JSFunction _jsFunctionCreateInstance;
    private JSFunction _jsFunctionCallMethod;
    private JSFunction _jsFunctionCallMethodWithArgs;
    private JSReference _reference = null!;

    /// <summary>
    /// Simple class that is exported to JS and used in some benchmarks.
    /// </summary>
    private class DotnetClass
    {
        public DotnetClass() { }

        public string Property { get; set; } = string.Empty;

#pragma warning disable CA1822 // Method does not access instance data and can be marked as static
        public static void Method() { }
#pragma warning restore CA1822
    }

    /// <summary>
    /// Setup shared by both CLR and AOT benchmarks.
    /// </summary>
    protected void Setup()
    {
        NodejsPlatform platform = new(LibnodePath/*, args: new[] { "node", "--expose-gc" }*/);

        // This setup avoids using NodejsEnvironment so benchmarks can run on the same thread.
        // NodejsEnvironment creates a separate thread that would slow down the micro-benchmarks.
        platform.Runtime.CreateEnvironment(platform, Console.WriteLine, null, out _env)
            .ThrowIfFailed();

        // The new scope instance saves itself as the thread-local JSValueScope.Current.
        JSValueScope scope = new(JSValueScopeType.Root, _env, platform.Runtime);

        // Create some JS values that will be used by the benchmarks.

        _jsString = JSValue.RunScript("'Hello Node-API .Net!'");
        _jsFunction = (JSFunction)JSValue.RunScript("function jsFunction() { }; jsFunction");
        _jsFunctionWithArgs = (JSFunction)JSValue.RunScript(
            "function jsFunctionWithArgs(a, b, c) { }; jsFunctionWithArgs");
        _jsFunctionWithCallback = (JSFunction)JSValue.RunScript(
            "function jsFunctionWithCallback(cb, ...args) { cb(...args); }; " +
            "jsFunctionWithCallback");
        _jsInstance = (JSObject)JSValue.RunScript(
            "const jsInstance = { method: (...args) => {} }; jsInstance");

        _dotnetFunction = (JSFunction)JSValue.CreateFunction(
            "dotnetFunction", (args) => JSValue.Undefined);
        _dotnetFunctionWithArgs = (JSFunction)JSValue.CreateFunction(
            "dotnetFunctionWithArgs", (args) =>
            {
                for (int i = 0; i < args.Length; i++)
                {
                    _ = args[i];
                }

                return JSValue.Undefined;
            });

        var classBuilder = new JSClassBuilder<DotnetClass>(
            nameof(DotnetClass), () => new DotnetClass());
        classBuilder.AddProperty(
            "property",
            (x) => x.Property,
            (x, value) => x.Property = (string)value);
        classBuilder.AddMethod("method", (x) => (args) => DotnetClass.Method());
        _dotnetClass = (JSObject)classBuilder.DefineClass();
        _dotnetInstance = (JSObject)((JSValue)_dotnetClass).CallAsConstructor();

        _jsFunctionCreateInstance = (JSFunction)JSValue.RunScript(
            "function jsFunctionCreateInstance(Class) { new Class() }; " +
            "jsFunctionCreateInstance");
        _jsFunctionCallMethod = (JSFunction)JSValue.RunScript(
            "function jsFunctionCallMethod(instance) { instance.method(); }; " +
            "jsFunctionCallMethod");
        _jsFunctionCallMethodWithArgs = (JSFunction)JSValue.RunScript(
            "function jsFunctionCallMethodWithArgs(instance, ...args) " +
            "{ instance.method(...args); }; " +
            "jsFunctionCallMethodWithArgs");

        _reference = new JSReference(_jsFunction);
    }

    private static JSValueScope NewJSScope() => new(JSValueScopeType.Callback);

    // Benchmarks in the base class run in both CLR and AOT environments.

    [Benchmark]
    public void JSValueToString()
    {
        _jsString.GetValueStringUtf16();
    }

    [Benchmark]
    public void JSValueToStringAsCharArray()
    {
<<<<<<< HEAD
        new string(_jsString.GetValueStringUtf16AsCharArray());
=======
        _ = new string(_jsString.GetValueStringUtf16AsCharArray());
>>>>>>> 424705b2
    }

    [Benchmark]
    public void CallJSFunction()
    {
        _jsFunction.CallAsStatic();
    }

    [Benchmark]
    public void CallJSFunctionWithArgs()
    {
        _jsFunctionWithArgs.CallAsStatic("1", "2", "3");
    }

    [Benchmark]
    public void CallJSMethod()
    {
        _jsInstance.CallMethod("method");
    }

    [Benchmark]
    public void CallJSMethodWithArgs()
    {
        _jsInstance.CallMethod("method", "1", "2", "3");
    }

    [Benchmark]
    public void CallDotnetFunction()
    {
        _jsFunctionWithCallback.CallAsStatic(_dotnetFunction);
    }

    [Benchmark]
    public void CallDotnetFunctionWithArgs()
    {
        _jsFunctionWithCallback.CallAsStatic(_dotnetFunctionWithArgs, "1", "2", "3");
    }

    [Benchmark]
    public void CallDotnetConstructor()
    {
        _jsFunctionCreateInstance.CallAsStatic(_dotnetClass);
    }

    [Benchmark]
    public void CallDotnetMethod()
    {
        _jsFunctionCallMethod.CallAsStatic(_dotnetInstance);
    }

    [Benchmark]
    public void CallDotnetMethodWithArgs()
    {
        _jsFunctionCallMethodWithArgs.CallAsStatic(_dotnetInstance, "1", "2", "3");
    }

    [Benchmark]
    public void ReferenceGet()
    {
        _ = _reference.GetValue()!.Value;
    }

    [Benchmark]
    public void ReferenceCreateAndDipose()
    {
        using JSReference reference = new(_jsFunction);
    }

    [ShortRunJob]
    [MemoryDiagnoser(displayGenColumns: false)]
    public class Clr : Benchmarks
    {
        private JSObject _jsHost;
        private JSFunction _jsFunctionCallMethodDynamic;
        private JSFunction _jsFunctionCallMethodDynamicInterface;

        [GlobalSetup]
        public new void Setup()
        {
            base.Setup();

            // CLR-only (non-AOT) setup

            JSObject hostModule = new();
            _ = new ManagedHost(hostModule);
            _jsHost = hostModule;
            _jsFunctionCallMethodDynamic = (JSFunction)JSValue.RunScript(
                "function jsFunctionCallMethodDynamic(dotnet) " +
                "{ dotnet.System.Object.ReferenceEquals(null, null); }; " +
                "jsFunctionCallMethodDynamic");

            // Implement IFormatProvider in JS and pass it to a .NET method.
            _jsFunctionCallMethodDynamicInterface = (JSFunction)JSValue.RunScript(
                "function jsFunctionCallMethodDynamicInterface(dotnet)  {" +
                "    const formatProvider = { GetFormat: (type) => null };" +
                "    dotnet.System.String.Format(formatProvider, '', null, null);" +
                "}; " +
                "jsFunctionCallMethodDynamicInterface");
        }

        // CLR-only (non-AOT) benchmarks

        [Benchmark]
        public void DynamicCallDotnetMethod()
        {
            _jsFunctionCallMethodDynamic.CallAsStatic(_jsHost);
        }

        [Benchmark]
        public void DynamicCallDotnetMethodWithInterface()
        {
            _jsFunctionCallMethodDynamicInterface.CallAsStatic(_jsHost);
        }
    }

    [ShortRunJob(RuntimeMoniker.NativeAot80)]
    public class Aot : Benchmarks
    {
        [GlobalSetup]
        public new void Setup()
        {
            base.Setup();
        }

        // AOT-only benchmarks
    }
}<|MERGE_RESOLUTION|>--- conflicted
+++ resolved
@@ -156,11 +156,7 @@
     [Benchmark]
     public void JSValueToStringAsCharArray()
     {
-<<<<<<< HEAD
-        new string(_jsString.GetValueStringUtf16AsCharArray());
-=======
         _ = new string(_jsString.GetValueStringUtf16AsCharArray());
->>>>>>> 424705b2
     }
 
     [Benchmark]
